--- conflicted
+++ resolved
@@ -174,13 +174,10 @@
 	Resources []*Resource `json:"resources" yaml:"resources" usage:"list of resources 'uri=/admin*|methods=GET,PUT|roles=role1,role2'"`
 	// Headers permits adding customs headers across the board
 	Headers map[string]string `json:"headers" yaml:"headers" usage:"custom headers to the upstream request, key=value"`
-<<<<<<< HEAD
 	// PreserveHost preserves the host header of the proxied request in the upstream request
 	PreserveHost bool `json:"preserve-host" yaml:"preserve-host" usage:"preserve the host header of the proxied request in the upstream request"`
-=======
 	// ResponseHeader is a map of response headers to add to the response
 	ResponseHeaders map[string]string `json:"response-headers" yaml:"response-headers" usage:"custom headers to added to the http response key=value"`
->>>>>>> d959f293
 
 	// EnableLogoutRedirect indicates we should redirect to the identity provider for logging out
 	EnableLogoutRedirect bool `json:"enable-logout-redirect" yaml:"enable-logout-redirect" usage:"indicates we should redirect to the identity provider for logging out"`
